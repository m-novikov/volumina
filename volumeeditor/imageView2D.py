--- conflicted
+++ resolved
@@ -154,9 +154,8 @@
         self.porting_image = image
         self.porting_overlays = overlays
         
-<<<<<<< HEAD
-        self.scene()._imageSceneRenderer.renderImage(self.viewportRect(), image, overlays)   
-    
+        self.scene().setContent(self.viewportRect(), image, overlays) 
+
     @property
     def hud(self):
         return self._hud
@@ -167,11 +166,7 @@
         self.layout().setContentsMargins(0,0,0,0)
         self.layout().addWidget(self._hud)
         self.layout().addStretch()
-    
-=======
-        self.scene().setContent(self.viewportRect(), image, overlays)   
-   
->>>>>>> b7b1a7e5
+
     def __init__(self, axis, drawManager, useGL=False):
         """
         imShape: 3D shape of the block that this slice view displays.
