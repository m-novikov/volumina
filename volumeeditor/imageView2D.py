--- conflicted
+++ resolved
@@ -40,13 +40,8 @@
 from crossHairCursor import CrossHairCursor
 from sliceIntersectionMarker import SliceIntersectionMarker
 from imageScene2D import ImageScene2D
-<<<<<<< HEAD
-from helper import InteractionLogger
-
-=======
+
 from interactionLogger import InteractionLogger
-import PyQt4
->>>>>>> f811baaa
 
 #*******************************************************************************
 # I m a g e V i e w 2 D                                                        *
