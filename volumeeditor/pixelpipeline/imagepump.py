from functools import partial
from PyQt4.QtCore import QObject, pyqtSignal, QRect
from slicesources import SliceSource, SyncedSliceSources
from imagesourcefactories import createImageSource

class StackedImageSources( QObject ):
    isDirty      = pyqtSignal( QRect )
    stackChanged = pyqtSignal()

    def __init__( self, layerStackModel ):
        super(StackedImageSources, self).__init__()
        self._layerStackModel = layerStackModel
        self._layerToIms = {}
        self._curryRegistry = {}
        layerStackModel.orderChanged.connect( self.stackChanged )

    def __len__( self ):
        return self._layerStackModel.rowCount()

    def __iter__( self ):
<<<<<<< HEAD
        for layer in self._layerStackModel.layerStack:
            yield (layer.opacity, layer.visible, self._layerToIms[layer])

    def __getitem__(self, i):
        return self._layerStackModel.layerStack[i] 
=======
        for layer in self._layerStackModel:
            if layer.visible and layer in self._layerToIms:
                yield (layer.opacity, self._layerToIms[layer])

    def __getitem__(self, i):
        l = [layer for layer in self._layerStackModel if layer.visible]
        return l[i]  
>>>>>>> e2f49690

    def register( self, layer, imageSource ):
        assert not layer in self._layerToIms, "layer %s already registered" % str(layer)
        self._layerToIms[layer] = imageSource
        imageSource.isDirty.connect(self.isDirty)
        self._curryRegistry[layer] = partial(self._onOpacityChanged, layer)
        layer.opacityChanged.connect( self._curryRegistry[layer] )
        layer.visibleChanged.connect( self._onVisibleChanged )
        self.stackChanged.emit()

    def deregister( self, layer ):
        assert layer in self._layerToIms, "layer %s is not registered; can't be deregistered" % str(layer)
        ims = self._layerToIms[layer]
        ims.isDirty.disconnect( self.isDirty)
        layer.opacityChanged.disconnect( self._curryRegistry[layer] )
        layer.visibleChanged.disconnect( self._onVisibleChanged )
        del self._curryRegistry[layer]
        del self._layerToIms[layer]
        self.stackChanged.emit()

    def isRegistered( self, layer ):
        return layer in self._layerToIms

    def _onOpacityChanged( self, layer, opacity ):
        if layer.visible:
            self.isDirty.emit( QRect() )

    def _onVisibleChanged( self, visible ):
        self.isDirty.emit( QRect() )



#*******************************************************************************
# I m a g e P u m p                                                            *
#*******************************************************************************

class ImagePump( object ):
    @property
    def syncedSliceSources( self ):
        return self._syncedSliceSources

    @property
    def stackedImageSources( self ):
        return self._stackedImageSources

    def __init__( self, layerStackModel, sliceProjection ):
        super(ImagePump, self).__init__()
        self._layerStackModel = layerStackModel
        self._projection = sliceProjection
        self._layerToSliceSrcs = {}
    
        ## setup image source stack and slice sources
        self._stackedImageSources = StackedImageSources( layerStackModel )
        self._syncedSliceSources = SyncedSliceSources()
        for layer in layerStackModel:
            self._addLayer( layer )

        ## handle layers removed from layerStackModel
        def onRowsAboutToBeRemoved( parent, start, end):
            for i in xrange(start, end + 1):
                layer = self._layerStackModel[i]
                self._removeLayer( layer )
        layerStackModel.rowsAboutToBeRemoved.connect(onRowsAboutToBeRemoved)

        ## handle new layers in layerStackModel
        def onDataChanged( startIndexItem, endIndexItem):
            start = startIndexItem.row()
            stop = endIndexItem.row() + 1
            for i in xrange(start, stop):
                layer = self._layerStackModel[i]
                # model implementation removes and adds the same layer instance to move selections up/down
                # therefore, check if the layer is already registered before adding as new
                if not self._stackedImageSources.isRegistered(layer): 
                    self._addLayer(layer)
        layerStackModel.dataChanged.connect(onDataChanged)

    def _createSources( self, layer ):
        def sliceSrcOrNone( datasrc ):
            if datasrc:
                return SliceSource( datasrc, self._projection )
            return None

        slicesrcs = map( sliceSrcOrNone, layer.datasources )
        ims = createImageSource( layer, slicesrcs )
        # remove Nones
        slicesrcs = [ src for src in slicesrcs if src != None]
        return slicesrcs, ims

    def _addLayer( self, layer ):
        sliceSources, imageSource = self._createSources(layer)
        for ss in sliceSources:
            self._syncedSliceSources.add(ss)
        self._layerToSliceSrcs[layer] = sliceSources
        self._stackedImageSources.register(layer, imageSource)

    def _removeLayer( self, layer ):
        self._stackedImageSources.deregister(layer)
        for ss in self._layerToSliceSrcs[layer]:
            self._syncedSliceSources.remove(ss)
        del self._layerToSliceSrcs[layer]                <|MERGE_RESOLUTION|>--- conflicted
+++ resolved
@@ -18,21 +18,11 @@
         return self._layerStackModel.rowCount()
 
     def __iter__( self ):
-<<<<<<< HEAD
         for layer in self._layerStackModel.layerStack:
             yield (layer.opacity, layer.visible, self._layerToIms[layer])
 
     def __getitem__(self, i):
         return self._layerStackModel.layerStack[i] 
-=======
-        for layer in self._layerStackModel:
-            if layer.visible and layer in self._layerToIms:
-                yield (layer.opacity, self._layerToIms[layer])
-
-    def __getitem__(self, i):
-        l = [layer for layer in self._layerStackModel if layer.visible]
-        return l[i]  
->>>>>>> e2f49690
 
     def register( self, layer, imageSource ):
         assert not layer in self._layerToIms, "layer %s already registered" % str(layer)
