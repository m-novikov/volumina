--- conflicted
+++ resolved
@@ -24,12 +24,8 @@
 from builtins import object
 import os
 import threading
-<<<<<<< HEAD
+import warnings
 import pickle as pickle
-=======
-import warnings
-import cPickle as pickle
->>>>>>> 80928a4a
 from volumina.utility import Singleton
 from future.utils import with_metaclass
 
