<<<<<<< HEAD
#HERE BE THE INCREDIBLE NEW API
=======
"""High-level API.

"""
from pixelpipeline.imagepump import ImagePump
from volumina.pixelpipeline.datasources import *
from volumina.layer import *
from volumina.layerstack import LayerStackModel
from volumina.volumeEditor import VolumeEditor
from volumina.imageEditorWidget import ImageEditorWidget
from volumina.volumeEditorWidget import VolumeEditorWidget
from volumina.widgets.layerwidget import LayerWidget

from PyQt4.QtCore import QRectF, QTimer
from PyQt4.QtGui import QMainWindow, QApplication, QIcon, QAction, qApp, \
    QImage, QPainter, QMessageBox
from PyQt4.uic import loadUi
import volumina.icons_rc

import os
import sys
import numpy
import colorsys
import random

_has_lazyflow = True
try:
    from volumina.adaptors import Op5ifyer
    from lazyflow.operators.generic import OpMultiArraySlicer
except ImportError as e:
    exceptStr = str(e)
    _has_lazyflow = False
from volumina.adaptors import Array5d

#******************************************************************************
# V i e w e r                                                                 *
#******************************************************************************

class Viewer(QMainWindow):
    """High-level API to view multi-dimensional arrays.

    Properties:
        title -- window title

    """
    def __init__(self, parent=None):
        QMainWindow.__init__(self, parent)
        uiDirectory = os.path.split(volumina.__file__)[0]
        if uiDirectory == '':
            uiDirectory = '.'
        loadUi(uiDirectory + '/viewer.ui', self)

        self._dataShape = None
        self.editor = None

        self.actionQuit.triggered.connect(qApp.quit)
        #when connecting in renderScreenshot to a partial(...) function,
        #we need to remember the created function to be able to disconnect
        #to it later
        self._renderScreenshotDisconnect = None

        self.initLayerstackModel()

        self.actionCurrentView = QAction(QIcon(), \
            "Only for selected view", self.menuView)
        f = self.actionCurrentView.font()
        f.setBold(True)
        self.actionCurrentView.setFont(f)

        #make sure the layer stack widget, which is the right widget
        #managed by the splitter self.splitter shows up correctly
        #TODO: find a proper way of doing this within the designer
        def adjustSplitter():
            s = self.splitter.sizes()
            s = [int(0.66*s[0]), s[0]-int(0.66*s[0])]
            self.splitter.setSizes(s)
        QTimer.singleShot(0, adjustSplitter)

    def initLayerstackModel(self):
        self.layerstack = LayerStackModel()
        self.layerWidget.init(self.layerstack)
        model = self.layerstack
        self.UpButton.clicked.connect(model.moveSelectedUp)
        model.canMoveSelectedUp.connect(self.UpButton.setEnabled)
        self.DownButton.clicked.connect(model.moveSelectedDown)
        model.canMoveSelectedDown.connect(self.DownButton.setEnabled)
        self.DeleteButton.clicked.connect(model.deleteSelected)
        model.canDeleteSelected.connect(self.DeleteButton.setEnabled)

    def renderScreenshot(self, axis, blowup=1, filename="/tmp/volumina_screenshot.png"):
        """Save the complete slice as shown by the slice view 'axis'
        in the GUI as an image
        
        axis -- 0, 1, 2 (x, y, or z slice view)
        blowup -- enlarge written image by this factor
        filename -- output file
        """

        print "Rendering screenshot for axis=%d to '%s'" % (axis, filename)
        s = self.editor.imageScenes[axis]
        self.editor.navCtrl.enableNavigation = False
        func = partial(self._renderScreenshot, s, blowup, filename)
        self._renderScreenshotDisconnect = func
        s._renderThread.patchAvailable.connect(func)
        nRequested = 0
        for patchNumber in range(len(s._tiling)):
            p = s.tileProgress(patchNumber)
            if p < 1.0:
                s.requestPatch(patchNumber)
                nRequested += 1
        print "  need to compute %d of %d patches" % (nRequested, len(s._tiling))
        if nRequested == 0:
            #If no tile needed to be requested, the 'patchAvailable' signal
            #of the render thread will never come.
            #In this case, we need to call the implementation ourselves:
            self._renderScreenshot(s, blowup, filename, patchNumber=0)

    def addLayer(self, a, display='grayscale', opacity=1.0, \
                 name='Unnamed Layer', visible=True, interpretChannelsAs=None):
        print "adding layer '%s', shape=%r, %r" % (name, a.shape, type(a))

        """Adds a new layer on top of the layer stack (such that it will be
        above all currently defined layers). The array 'a' may be a simple
        numpy.ndarray or implicitly defined via a LazyflowArraySource.

        Returns the created Layer object. The layer can either be removed
        by passing this object to self.removeLayer, or by giving a unique
        name.
        """

        aSlices = None #in case a needs to be split by a lazyflow operator


        if len(a.shape) not in [2,3,5]:
            raise RuntimeError("Cannot interpret array with: shape=%r" \
                               % a.shape)

        volumeImage = True
        if len(a.shape) == 2:
            volumeImage = False
        if len(a.shape) == 3 and a.shape[2] == 3 and interpretChannelsAs == 'RGB':
            volumeImage = False
        viewerType = "volume 5D"
        if not volumeImage: viewerType = "image 2D"
        print "  treating as %s" % viewerType

        aType = None
        if 'lazyflow' in a.__class__.__module__:
            aType = 'lazyflow'
        elif hasattr(a, 'axistags'):
            aType = 'vigra'
        elif isinstance(a, numpy.ndarray):
            aType = 'numpy'
        else:
            aType = 'generic'

        #
        # construct a canonical form for arrays:
        #
        # 2D: x,y,c (to be viewed with image viewer)
        # 5D: t,x,y,z,c (to be viewed with volume viewer)
        #

        #convert from LAZYFLOW
        if aType == 'lazyflow':
            Source = LazyflowSource
            if volumeImage:
                if len(a.shape) < 5:
                    o = Op5ifyer(a.operator.graph)
                    o.inputs['Input'].connect(a)
                    a = o.outputs['Output']
            elif not volumeImage:
                o = OpMultiArraySlicer(a.operator.graph)
                o.inputs['Input'].connect(a)
                o.inputs['AxisFlag'].setValue('c')
                aSlices = o.outputs['Slices']
                class A:
                    pass
                a = A(); a.shape = aSlices[0].shape

        #convert from VIGRANUMPY ARRAY
        elif aType == 'vigra':
            if volumeImage:
                #vigra array with axistags
                a = a.withAxes('t', 'x', 'y', 'z', 'c').view(numpy.ndarray)
            else:
                a = a.withAxes('x', 'y', 'c').view(numpy.ndarray)
            Source = ArraySource

        #convert from NUMPY ARRAY
        elif aType == 'numpy':
            if volumeImage:
                if len(a.shape) == 3:
                    a = a[numpy.newaxis, ..., numpy.newaxis]
                elif len(a.shape) != 5:
                    raise RuntimeError("Cannot interpret numpy array with shape %r as 5D volume" % (a.shape,))
            Source = ArraySource

        #convert from GENERIC ARRAY
        elif aType == 'generic': 
            # not a numpy array. Maybe h5py or something else. Embed it.
            if(hasattr(a, 'dtype')):
                a = Array5d(a, dtype=a.dtype)
            else:
                a = Array5d(a, dtype=np.uint8)
            Source = ArraySource

        #
        # initialize the proper viewer (2D or 5D)
        #

        if not volumeImage:
            init = self._initImageViewing
            shape = a.shape[0:2] #2D
            instance = ImageEditor
        else:
            init = self._initVolumeViewing
            shape = a.shape #5D
            instance = VolumeEditor

        if self.editor is None or self.editor.dataShape != shape:
            if self.editor:
                print "  new %s layer '%s', shape %r is not compatible with existing shape %r" % (viewerType, name, shape, self.editor.dataShape)
            if not isinstance(self.editor, instance) or self.editor is None:
                init()
            self.editor.dataShape = shape
            print "  --> resetting viewer to shape=%r and zero layers" % (self.editor.dataShape,) 
            self.layerstack.clear()

        #
        # create layer
        #

        if display == 'grayscale':
            if interpretChannelsAs == None:
                source = Source(a)
                type_info = numpy.iinfo(a.dtype)
                if type_info.min < 0:
                    print "WARNING: datatype is not bound to semi-positive values"
                layer = GrayscaleLayer(source, range=(0, type_info.max))
            elif interpretChannelsAs == "RGB":
                if aSlices is not None:
                    layer = RGBALayer(LazyflowSource(aSlices[0]), LazyflowSource(aSlices[1]), LazyflowSource(aSlices[2])) 
                else:
                    assert len(a.shape) == 3
                    layer = RGBALayer(Source(a[:,:,0]), Source(a[:,:,1]), Source(a[:,:,2]))
        elif display == 'randomcolors':
            if a.dtype != numpy.uint8:
                print "layer '%s': implicit conversion from %s to uint8" \
                      % (name, a.dtype)
                if a.dtype == numpy.uint32:
                    a = a.astype(numpy.uint8)
                else:
                    raise RuntimeError("unhandled dtype=%r" % a.dtype)
            source = Source(a)
            layer = ColortableLayer(source, self._randomColors())
        else:
            raise RuntimeError("unhandled type of overlay")

        layer.name = name
        layer.opacity = opacity
        layer.visible = visible
        self.layerstack.append(layer)

        return layer

    def removeLayer(self, layer):
        """Remove layer either by given 'Layer' object
        (as returned by self.addLayer), or by it's name string
        (as given to the name parameter in self.addLayer)"""

        if isinstance(layer, Layer):
            idx = self.layerstack.layerIndex(layer)
            self.layerstack.removeRows(idx, 1)
        else:
            idx = [i for i in range(len(self.layerstack)) if \
                self.layerstack.data(self.layerstack.index(i)).name == layer]
            if len(idx) > 1:
                raise RuntimeError("Trying to remove layer '%s', whose name is"
                    "ambigous as it refers to %d layers" % len(idx))
                return False
            self.layerstack.removeRows(idx[0], 1)
        return True

    @property
    def title(self):
        """Get the window title"""

        return self.windowTitle()

    @title.setter
    def title(self, t):
        """Set the window title"""
        
        self.setWindowTitle(t)

    ### private implementations

    def _initVolumeViewing(self):
        self.initLayerstackModel()

        self.editor = VolumeEditor(self.layerstack, labelsink=None)

        if not isinstance(self.viewer, VolumeEditorWidget) or self.viewer.editor is None:
            splitterSizes = self.splitter.sizes()
            self.viewer.setParent(None)
            del self.viewer
            self.viewer = VolumeEditorWidget()
            self.splitter.insertWidget(0, self.viewer)
            self.splitter.setSizes(splitterSizes)
            self.viewer.init(self.editor)

            w = self.viewer
            self.menuView.addAction(w.allZoomToFit)
            self.menuView.addAction(w.allToggleHUD)
            self.menuView.addAction(w.allCenter)
            self.menuView.addSeparator()
            self.menuView.addAction(self.actionCurrentView)
            self.menuView.addAction(w.selectedZoomToFit)
            self.menuView.addAction(w.toggleSelectedHUD)
            self.menuView.addAction(w.selectedCenter)
            self.menuView.addAction(w.selectedZoomToOriginal)
            self.menuView.addAction(w.rubberBandZoom)

            self.editor.newImageView2DFocus.connect(self._setIconToViewMenu)

    def _initImageViewing(self):

        if not isinstance(self.viewer, ImageEditorWidget):
            self.initLayerstackModel()
            
            w = self.viewer
            if isinstance(w, VolumeEditor) and w.editor is not None:
                self.menuView.removeAction(w.allZoomToFit)
                self.menuView.removeAction(w.allToggleHUD)
                self.menuView.removeAction(w.allCenter)
                self.menuView.removeAction(self.actionCurrentView)
                self.menuView.removeAction(w.selectedZoomToFit)
                self.menuView.removeAction(w.toggleSelectedHUD)
                self.menuView.removeAction(w.selectedCenter)
                self.menuView.removeAction(w.selectedZoomToOriginal)
                self.menuView.removeAction(w.rubberBandZoom)
                
            

            #remove 3D viewer
            splitterSizes = self.splitter.sizes()
            self.viewer.setParent(None)
            del self.viewer

            self.viewer = ImageEditorWidget()
            self.editor = ImageEditor(layerStackModel=self.layerstack)
            self.viewer.init(self.editor)
            self.splitter.insertWidget(0, self.viewer)
            self.splitter.setSizes(splitterSizes)
            
            if not _has_lazyflow:
                self.viewer.setEnabled(False)
                
    def _renderScreenshot(self, s, blowup, filename, patchNumber):
        progress = 0
        for patchNumber in range(len(s._tiling)):
            p = s.tileProgress(patchNumber) 
            progress += p
        progress = progress/float(len(s._tiling))
        if progress == 1.0:
            s._renderThread.patchAvailable.disconnect(self._renderScreenshotDisconnect)
            
            img = QImage(int(round((blowup*s.sceneRect().size().width()))),
                         int(round((blowup*s.sceneRect().size().height()))),
                         QImage.Format_ARGB32)
            screenshotPainter = QPainter(img)
            screenshotPainter.setRenderHint(QPainter.Antialiasing, True)
            s.render(screenshotPainter, QRectF(0, 0, img.width()-1, img.height()-1), s.sceneRect())
            print "  saving to '%s'" % filename
            img.save(filename)
            del screenshotPainter
            self.editor.navCtrl.enableNavigation = True

    def _setIconToViewMenu(self):
        focused = self.editor.imageViews[self.editor._lastImageViewFocus]
        self.actionCurrentView.setIcon(\
            QIcon(focused._hud.axisLabel.pixmap()))

    def _randomColors(self, M=256):
        """Generates a pleasing color table with M entries."""

        colors = []
        for i in range(M):
            if i == 0:
                colors.append(QColor(0, 0, 0, 0).rgba())
            else:
                h, s, v = random.random(), random.random(), 1.0
                color = numpy.asarray(colorsys.hsv_to_rgb(h, s, v)) * 255
                qColor = QColor(*color)
                colors.append(qColor.rgba())
        return colors
    
    def show(self):
        if not _has_lazyflow:
            popUp = QMessageBox(parent=self)
            popUp.setTextFormat(1)
            popUp.setText("<font size=\"4\"> Lazyflow could not be imported:</font> <br><br><b><font size=\"4\" color=\"#8A0808\">%s</font></b>"%(exceptStr))
            popUp.show()
            popUp.exec_()
        QMainWindow.show(self)

#******************************************************************************
#* if __name__ == '__main__':                                                 *
#******************************************************************************

if __name__ == '__main__':
    from scipy.misc import lena
    from volumina import _testing
    import vigra

    lenaFile = os.path.split(volumina._testing.__file__)[0]+"/lena.png"

    lenaRGB = vigra.impex.readImage(lenaFile).view(numpy.ndarray).swapaxes(0,1).astype(numpy.uint8)


    if _has_lazyflow:
        from lazyflow.operators import OpImageReader
        from lazyflow.graph import Operator, OutputSlot, InputSlot
        from lazyflow.graph import Graph

        class OpOnDemand(Operator):
            """This simple operator draws (upon any request)
            a number from [0,255] and returns a uniform array containing
            only the drawn number to satisy the request."""

            name = "OpOnDemand"
            category = "Debug"

            inputSlots = [InputSlot('shape')]
            outputSlots = [OutputSlot("output")]

            def setupOutputs(self):
                oslot = self.outputs['output']
                shape = oslot.meta.shape = self.inputs['shape'].value
                assert shape is not None
                oslot._dtype = numpy.uint8
                t = vigra.AxisTags()

                if len(shape) == 5:
                    t.insert(0, vigra.AxisInfo('t', vigra.AxisType.Time))
                    t.insert(1, vigra.AxisInfo('x', vigra.AxisType.Space))
                    t.insert(2, vigra.AxisInfo('y', vigra.AxisType.Space))
                    t.insert(3, vigra.AxisInfo('z', vigra.AxisType.Space))
                    t.insert(4, vigra.AxisInfo('c', vigra.AxisType.Channels))
                elif len(shape) == 4:
                    t.insert(0, vigra.AxisInfo('x', vigra.AxisType.Space))
                    t.insert(1, vigra.AxisInfo('y', vigra.AxisType.Space))
                    t.insert(2, vigra.AxisInfo('z', vigra.AxisType.Space))
                    t.insert(3, vigra.AxisInfo('c', vigra.AxisType.Channels))
                elif len(shape) == 3:
                    t.insert(0, vigra.AxisInfo('x', vigra.AxisType.Space))
                    t.insert(1, vigra.AxisInfo('y', vigra.AxisType.Space))
                    t.insert(2, vigra.AxisInfo('z', vigra.AxisType.Space))
                elif len(shape) == 2:
                    t.insert(0, vigra.AxisInfo('x', vigra.AxisType.Space))
                    t.insert(1, vigra.AxisInfo('y', vigra.AxisType.Space))
                else:
                    RuntimeError("Unhandled shape")

                oslot._axistags = t 

            def execute(self, slot, roi, result):
                result[:] = numpy.random.randint(0, 255)
                return result

        g = Graph()
        lenaLazyflow = OpImageReader(g)
        lenaLazyflow.inputs["Filename"].setValue(lenaFile)

    #make the program quit on Ctrl+C
    import signal
    signal.signal(signal.SIGINT, signal.SIG_DFL)

    app = QApplication(sys.argv)

    v = Viewer()
    v.show()

    v.addLayer(lena(), name='lena gray')
    v.addLayer(lenaRGB, name='lena RGB', interpretChannelsAs='RGB')

    if _has_lazyflow:
        v.addLayer(lenaLazyflow.outputs['Image'], name='lena lazyflow', interpretChannelsAs='RGB')

    d = (numpy.random.random((1000, 800, 50)) * 255).astype(numpy.uint8)
    assert d.ndim == 3

    #FIXME: this does not work
    #d = d.view(vigra.VigraArray)

    v.addLayer(d, display='randomcolors', name="numpy 3D", visible=True)
    v.addLayer(d[numpy.newaxis, ..., numpy.newaxis], display='randomcolors', \
               name="numpy 5D", visible=False)

    #test adding and removing layers
    oldLen = len(v.layerstack)
    l = v.addLayer(numpy.zeros((1000,800,50), dtype=numpy.uint8))
    #assert len(v.layerstack) == oldLen+1
    #v.removeLayer(l)
    #assert len(v.layerstack) == oldLen
    #l = v.addLayer(numpy.zeros((1000,800,50), dtype=numpy.uint8), name="xxx")
    #assert len(v.layerstack) == oldLen+1
    #v.removeLayer("xxx")
    #assert len(v.layerstack) == oldLen

    v.title = 'My Data Example'
    if _has_lazyflow:
        g = Graph()
        op = OpOnDemand(g)
        op.inputs['shape'].setValue(d.shape)
        v.addLayer(op.outputs['output'], name='lazyflow 3D', visible=True)
        op2 = OpOnDemand(g)
        op2.inputs['shape'].setValue((1,) + d.shape + (1,))
        v.addLayer(op2.outputs['output'], name='lazyflow 5D', visible=True)

    app.exec_()
>>>>>>> ca422362
<|MERGE_RESOLUTION|>--- conflicted
+++ resolved
@@ -1,525 +1,8 @@
-<<<<<<< HEAD
 #HERE BE THE INCREDIBLE NEW API
-=======
-"""High-level API.
-
-"""
 from pixelpipeline.imagepump import ImagePump
 from volumina.pixelpipeline.datasources import *
 from volumina.layer import *
 from volumina.layerstack import LayerStackModel
 from volumina.volumeEditor import VolumeEditor
-from volumina.imageEditorWidget import ImageEditorWidget
 from volumina.volumeEditorWidget import VolumeEditorWidget
 from volumina.widgets.layerwidget import LayerWidget
-
-from PyQt4.QtCore import QRectF, QTimer
-from PyQt4.QtGui import QMainWindow, QApplication, QIcon, QAction, qApp, \
-    QImage, QPainter, QMessageBox
-from PyQt4.uic import loadUi
-import volumina.icons_rc
-
-import os
-import sys
-import numpy
-import colorsys
-import random
-
-_has_lazyflow = True
-try:
-    from volumina.adaptors import Op5ifyer
-    from lazyflow.operators.generic import OpMultiArraySlicer
-except ImportError as e:
-    exceptStr = str(e)
-    _has_lazyflow = False
-from volumina.adaptors import Array5d
-
-#******************************************************************************
-# V i e w e r                                                                 *
-#******************************************************************************
-
-class Viewer(QMainWindow):
-    """High-level API to view multi-dimensional arrays.
-
-    Properties:
-        title -- window title
-
-    """
-    def __init__(self, parent=None):
-        QMainWindow.__init__(self, parent)
-        uiDirectory = os.path.split(volumina.__file__)[0]
-        if uiDirectory == '':
-            uiDirectory = '.'
-        loadUi(uiDirectory + '/viewer.ui', self)
-
-        self._dataShape = None
-        self.editor = None
-
-        self.actionQuit.triggered.connect(qApp.quit)
-        #when connecting in renderScreenshot to a partial(...) function,
-        #we need to remember the created function to be able to disconnect
-        #to it later
-        self._renderScreenshotDisconnect = None
-
-        self.initLayerstackModel()
-
-        self.actionCurrentView = QAction(QIcon(), \
-            "Only for selected view", self.menuView)
-        f = self.actionCurrentView.font()
-        f.setBold(True)
-        self.actionCurrentView.setFont(f)
-
-        #make sure the layer stack widget, which is the right widget
-        #managed by the splitter self.splitter shows up correctly
-        #TODO: find a proper way of doing this within the designer
-        def adjustSplitter():
-            s = self.splitter.sizes()
-            s = [int(0.66*s[0]), s[0]-int(0.66*s[0])]
-            self.splitter.setSizes(s)
-        QTimer.singleShot(0, adjustSplitter)
-
-    def initLayerstackModel(self):
-        self.layerstack = LayerStackModel()
-        self.layerWidget.init(self.layerstack)
-        model = self.layerstack
-        self.UpButton.clicked.connect(model.moveSelectedUp)
-        model.canMoveSelectedUp.connect(self.UpButton.setEnabled)
-        self.DownButton.clicked.connect(model.moveSelectedDown)
-        model.canMoveSelectedDown.connect(self.DownButton.setEnabled)
-        self.DeleteButton.clicked.connect(model.deleteSelected)
-        model.canDeleteSelected.connect(self.DeleteButton.setEnabled)
-
-    def renderScreenshot(self, axis, blowup=1, filename="/tmp/volumina_screenshot.png"):
-        """Save the complete slice as shown by the slice view 'axis'
-        in the GUI as an image
-        
-        axis -- 0, 1, 2 (x, y, or z slice view)
-        blowup -- enlarge written image by this factor
-        filename -- output file
-        """
-
-        print "Rendering screenshot for axis=%d to '%s'" % (axis, filename)
-        s = self.editor.imageScenes[axis]
-        self.editor.navCtrl.enableNavigation = False
-        func = partial(self._renderScreenshot, s, blowup, filename)
-        self._renderScreenshotDisconnect = func
-        s._renderThread.patchAvailable.connect(func)
-        nRequested = 0
-        for patchNumber in range(len(s._tiling)):
-            p = s.tileProgress(patchNumber)
-            if p < 1.0:
-                s.requestPatch(patchNumber)
-                nRequested += 1
-        print "  need to compute %d of %d patches" % (nRequested, len(s._tiling))
-        if nRequested == 0:
-            #If no tile needed to be requested, the 'patchAvailable' signal
-            #of the render thread will never come.
-            #In this case, we need to call the implementation ourselves:
-            self._renderScreenshot(s, blowup, filename, patchNumber=0)
-
-    def addLayer(self, a, display='grayscale', opacity=1.0, \
-                 name='Unnamed Layer', visible=True, interpretChannelsAs=None):
-        print "adding layer '%s', shape=%r, %r" % (name, a.shape, type(a))
-
-        """Adds a new layer on top of the layer stack (such that it will be
-        above all currently defined layers). The array 'a' may be a simple
-        numpy.ndarray or implicitly defined via a LazyflowArraySource.
-
-        Returns the created Layer object. The layer can either be removed
-        by passing this object to self.removeLayer, or by giving a unique
-        name.
-        """
-
-        aSlices = None #in case a needs to be split by a lazyflow operator
-
-
-        if len(a.shape) not in [2,3,5]:
-            raise RuntimeError("Cannot interpret array with: shape=%r" \
-                               % a.shape)
-
-        volumeImage = True
-        if len(a.shape) == 2:
-            volumeImage = False
-        if len(a.shape) == 3 and a.shape[2] == 3 and interpretChannelsAs == 'RGB':
-            volumeImage = False
-        viewerType = "volume 5D"
-        if not volumeImage: viewerType = "image 2D"
-        print "  treating as %s" % viewerType
-
-        aType = None
-        if 'lazyflow' in a.__class__.__module__:
-            aType = 'lazyflow'
-        elif hasattr(a, 'axistags'):
-            aType = 'vigra'
-        elif isinstance(a, numpy.ndarray):
-            aType = 'numpy'
-        else:
-            aType = 'generic'
-
-        #
-        # construct a canonical form for arrays:
-        #
-        # 2D: x,y,c (to be viewed with image viewer)
-        # 5D: t,x,y,z,c (to be viewed with volume viewer)
-        #
-
-        #convert from LAZYFLOW
-        if aType == 'lazyflow':
-            Source = LazyflowSource
-            if volumeImage:
-                if len(a.shape) < 5:
-                    o = Op5ifyer(a.operator.graph)
-                    o.inputs['Input'].connect(a)
-                    a = o.outputs['Output']
-            elif not volumeImage:
-                o = OpMultiArraySlicer(a.operator.graph)
-                o.inputs['Input'].connect(a)
-                o.inputs['AxisFlag'].setValue('c')
-                aSlices = o.outputs['Slices']
-                class A:
-                    pass
-                a = A(); a.shape = aSlices[0].shape
-
-        #convert from VIGRANUMPY ARRAY
-        elif aType == 'vigra':
-            if volumeImage:
-                #vigra array with axistags
-                a = a.withAxes('t', 'x', 'y', 'z', 'c').view(numpy.ndarray)
-            else:
-                a = a.withAxes('x', 'y', 'c').view(numpy.ndarray)
-            Source = ArraySource
-
-        #convert from NUMPY ARRAY
-        elif aType == 'numpy':
-            if volumeImage:
-                if len(a.shape) == 3:
-                    a = a[numpy.newaxis, ..., numpy.newaxis]
-                elif len(a.shape) != 5:
-                    raise RuntimeError("Cannot interpret numpy array with shape %r as 5D volume" % (a.shape,))
-            Source = ArraySource
-
-        #convert from GENERIC ARRAY
-        elif aType == 'generic': 
-            # not a numpy array. Maybe h5py or something else. Embed it.
-            if(hasattr(a, 'dtype')):
-                a = Array5d(a, dtype=a.dtype)
-            else:
-                a = Array5d(a, dtype=np.uint8)
-            Source = ArraySource
-
-        #
-        # initialize the proper viewer (2D or 5D)
-        #
-
-        if not volumeImage:
-            init = self._initImageViewing
-            shape = a.shape[0:2] #2D
-            instance = ImageEditor
-        else:
-            init = self._initVolumeViewing
-            shape = a.shape #5D
-            instance = VolumeEditor
-
-        if self.editor is None or self.editor.dataShape != shape:
-            if self.editor:
-                print "  new %s layer '%s', shape %r is not compatible with existing shape %r" % (viewerType, name, shape, self.editor.dataShape)
-            if not isinstance(self.editor, instance) or self.editor is None:
-                init()
-            self.editor.dataShape = shape
-            print "  --> resetting viewer to shape=%r and zero layers" % (self.editor.dataShape,) 
-            self.layerstack.clear()
-
-        #
-        # create layer
-        #
-
-        if display == 'grayscale':
-            if interpretChannelsAs == None:
-                source = Source(a)
-                type_info = numpy.iinfo(a.dtype)
-                if type_info.min < 0:
-                    print "WARNING: datatype is not bound to semi-positive values"
-                layer = GrayscaleLayer(source, range=(0, type_info.max))
-            elif interpretChannelsAs == "RGB":
-                if aSlices is not None:
-                    layer = RGBALayer(LazyflowSource(aSlices[0]), LazyflowSource(aSlices[1]), LazyflowSource(aSlices[2])) 
-                else:
-                    assert len(a.shape) == 3
-                    layer = RGBALayer(Source(a[:,:,0]), Source(a[:,:,1]), Source(a[:,:,2]))
-        elif display == 'randomcolors':
-            if a.dtype != numpy.uint8:
-                print "layer '%s': implicit conversion from %s to uint8" \
-                      % (name, a.dtype)
-                if a.dtype == numpy.uint32:
-                    a = a.astype(numpy.uint8)
-                else:
-                    raise RuntimeError("unhandled dtype=%r" % a.dtype)
-            source = Source(a)
-            layer = ColortableLayer(source, self._randomColors())
-        else:
-            raise RuntimeError("unhandled type of overlay")
-
-        layer.name = name
-        layer.opacity = opacity
-        layer.visible = visible
-        self.layerstack.append(layer)
-
-        return layer
-
-    def removeLayer(self, layer):
-        """Remove layer either by given 'Layer' object
-        (as returned by self.addLayer), or by it's name string
-        (as given to the name parameter in self.addLayer)"""
-
-        if isinstance(layer, Layer):
-            idx = self.layerstack.layerIndex(layer)
-            self.layerstack.removeRows(idx, 1)
-        else:
-            idx = [i for i in range(len(self.layerstack)) if \
-                self.layerstack.data(self.layerstack.index(i)).name == layer]
-            if len(idx) > 1:
-                raise RuntimeError("Trying to remove layer '%s', whose name is"
-                    "ambigous as it refers to %d layers" % len(idx))
-                return False
-            self.layerstack.removeRows(idx[0], 1)
-        return True
-
-    @property
-    def title(self):
-        """Get the window title"""
-
-        return self.windowTitle()
-
-    @title.setter
-    def title(self, t):
-        """Set the window title"""
-        
-        self.setWindowTitle(t)
-
-    ### private implementations
-
-    def _initVolumeViewing(self):
-        self.initLayerstackModel()
-
-        self.editor = VolumeEditor(self.layerstack, labelsink=None)
-
-        if not isinstance(self.viewer, VolumeEditorWidget) or self.viewer.editor is None:
-            splitterSizes = self.splitter.sizes()
-            self.viewer.setParent(None)
-            del self.viewer
-            self.viewer = VolumeEditorWidget()
-            self.splitter.insertWidget(0, self.viewer)
-            self.splitter.setSizes(splitterSizes)
-            self.viewer.init(self.editor)
-
-            w = self.viewer
-            self.menuView.addAction(w.allZoomToFit)
-            self.menuView.addAction(w.allToggleHUD)
-            self.menuView.addAction(w.allCenter)
-            self.menuView.addSeparator()
-            self.menuView.addAction(self.actionCurrentView)
-            self.menuView.addAction(w.selectedZoomToFit)
-            self.menuView.addAction(w.toggleSelectedHUD)
-            self.menuView.addAction(w.selectedCenter)
-            self.menuView.addAction(w.selectedZoomToOriginal)
-            self.menuView.addAction(w.rubberBandZoom)
-
-            self.editor.newImageView2DFocus.connect(self._setIconToViewMenu)
-
-    def _initImageViewing(self):
-
-        if not isinstance(self.viewer, ImageEditorWidget):
-            self.initLayerstackModel()
-            
-            w = self.viewer
-            if isinstance(w, VolumeEditor) and w.editor is not None:
-                self.menuView.removeAction(w.allZoomToFit)
-                self.menuView.removeAction(w.allToggleHUD)
-                self.menuView.removeAction(w.allCenter)
-                self.menuView.removeAction(self.actionCurrentView)
-                self.menuView.removeAction(w.selectedZoomToFit)
-                self.menuView.removeAction(w.toggleSelectedHUD)
-                self.menuView.removeAction(w.selectedCenter)
-                self.menuView.removeAction(w.selectedZoomToOriginal)
-                self.menuView.removeAction(w.rubberBandZoom)
-                
-            
-
-            #remove 3D viewer
-            splitterSizes = self.splitter.sizes()
-            self.viewer.setParent(None)
-            del self.viewer
-
-            self.viewer = ImageEditorWidget()
-            self.editor = ImageEditor(layerStackModel=self.layerstack)
-            self.viewer.init(self.editor)
-            self.splitter.insertWidget(0, self.viewer)
-            self.splitter.setSizes(splitterSizes)
-            
-            if not _has_lazyflow:
-                self.viewer.setEnabled(False)
-                
-    def _renderScreenshot(self, s, blowup, filename, patchNumber):
-        progress = 0
-        for patchNumber in range(len(s._tiling)):
-            p = s.tileProgress(patchNumber) 
-            progress += p
-        progress = progress/float(len(s._tiling))
-        if progress == 1.0:
-            s._renderThread.patchAvailable.disconnect(self._renderScreenshotDisconnect)
-            
-            img = QImage(int(round((blowup*s.sceneRect().size().width()))),
-                         int(round((blowup*s.sceneRect().size().height()))),
-                         QImage.Format_ARGB32)
-            screenshotPainter = QPainter(img)
-            screenshotPainter.setRenderHint(QPainter.Antialiasing, True)
-            s.render(screenshotPainter, QRectF(0, 0, img.width()-1, img.height()-1), s.sceneRect())
-            print "  saving to '%s'" % filename
-            img.save(filename)
-            del screenshotPainter
-            self.editor.navCtrl.enableNavigation = True
-
-    def _setIconToViewMenu(self):
-        focused = self.editor.imageViews[self.editor._lastImageViewFocus]
-        self.actionCurrentView.setIcon(\
-            QIcon(focused._hud.axisLabel.pixmap()))
-
-    def _randomColors(self, M=256):
-        """Generates a pleasing color table with M entries."""
-
-        colors = []
-        for i in range(M):
-            if i == 0:
-                colors.append(QColor(0, 0, 0, 0).rgba())
-            else:
-                h, s, v = random.random(), random.random(), 1.0
-                color = numpy.asarray(colorsys.hsv_to_rgb(h, s, v)) * 255
-                qColor = QColor(*color)
-                colors.append(qColor.rgba())
-        return colors
-    
-    def show(self):
-        if not _has_lazyflow:
-            popUp = QMessageBox(parent=self)
-            popUp.setTextFormat(1)
-            popUp.setText("<font size=\"4\"> Lazyflow could not be imported:</font> <br><br><b><font size=\"4\" color=\"#8A0808\">%s</font></b>"%(exceptStr))
-            popUp.show()
-            popUp.exec_()
-        QMainWindow.show(self)
-
-#******************************************************************************
-#* if __name__ == '__main__':                                                 *
-#******************************************************************************
-
-if __name__ == '__main__':
-    from scipy.misc import lena
-    from volumina import _testing
-    import vigra
-
-    lenaFile = os.path.split(volumina._testing.__file__)[0]+"/lena.png"
-
-    lenaRGB = vigra.impex.readImage(lenaFile).view(numpy.ndarray).swapaxes(0,1).astype(numpy.uint8)
-
-
-    if _has_lazyflow:
-        from lazyflow.operators import OpImageReader
-        from lazyflow.graph import Operator, OutputSlot, InputSlot
-        from lazyflow.graph import Graph
-
-        class OpOnDemand(Operator):
-            """This simple operator draws (upon any request)
-            a number from [0,255] and returns a uniform array containing
-            only the drawn number to satisy the request."""
-
-            name = "OpOnDemand"
-            category = "Debug"
-
-            inputSlots = [InputSlot('shape')]
-            outputSlots = [OutputSlot("output")]
-
-            def setupOutputs(self):
-                oslot = self.outputs['output']
-                shape = oslot.meta.shape = self.inputs['shape'].value
-                assert shape is not None
-                oslot._dtype = numpy.uint8
-                t = vigra.AxisTags()
-
-                if len(shape) == 5:
-                    t.insert(0, vigra.AxisInfo('t', vigra.AxisType.Time))
-                    t.insert(1, vigra.AxisInfo('x', vigra.AxisType.Space))
-                    t.insert(2, vigra.AxisInfo('y', vigra.AxisType.Space))
-                    t.insert(3, vigra.AxisInfo('z', vigra.AxisType.Space))
-                    t.insert(4, vigra.AxisInfo('c', vigra.AxisType.Channels))
-                elif len(shape) == 4:
-                    t.insert(0, vigra.AxisInfo('x', vigra.AxisType.Space))
-                    t.insert(1, vigra.AxisInfo('y', vigra.AxisType.Space))
-                    t.insert(2, vigra.AxisInfo('z', vigra.AxisType.Space))
-                    t.insert(3, vigra.AxisInfo('c', vigra.AxisType.Channels))
-                elif len(shape) == 3:
-                    t.insert(0, vigra.AxisInfo('x', vigra.AxisType.Space))
-                    t.insert(1, vigra.AxisInfo('y', vigra.AxisType.Space))
-                    t.insert(2, vigra.AxisInfo('z', vigra.AxisType.Space))
-                elif len(shape) == 2:
-                    t.insert(0, vigra.AxisInfo('x', vigra.AxisType.Space))
-                    t.insert(1, vigra.AxisInfo('y', vigra.AxisType.Space))
-                else:
-                    RuntimeError("Unhandled shape")
-
-                oslot._axistags = t 
-
-            def execute(self, slot, roi, result):
-                result[:] = numpy.random.randint(0, 255)
-                return result
-
-        g = Graph()
-        lenaLazyflow = OpImageReader(g)
-        lenaLazyflow.inputs["Filename"].setValue(lenaFile)
-
-    #make the program quit on Ctrl+C
-    import signal
-    signal.signal(signal.SIGINT, signal.SIG_DFL)
-
-    app = QApplication(sys.argv)
-
-    v = Viewer()
-    v.show()
-
-    v.addLayer(lena(), name='lena gray')
-    v.addLayer(lenaRGB, name='lena RGB', interpretChannelsAs='RGB')
-
-    if _has_lazyflow:
-        v.addLayer(lenaLazyflow.outputs['Image'], name='lena lazyflow', interpretChannelsAs='RGB')
-
-    d = (numpy.random.random((1000, 800, 50)) * 255).astype(numpy.uint8)
-    assert d.ndim == 3
-
-    #FIXME: this does not work
-    #d = d.view(vigra.VigraArray)
-
-    v.addLayer(d, display='randomcolors', name="numpy 3D", visible=True)
-    v.addLayer(d[numpy.newaxis, ..., numpy.newaxis], display='randomcolors', \
-               name="numpy 5D", visible=False)
-
-    #test adding and removing layers
-    oldLen = len(v.layerstack)
-    l = v.addLayer(numpy.zeros((1000,800,50), dtype=numpy.uint8))
-    #assert len(v.layerstack) == oldLen+1
-    #v.removeLayer(l)
-    #assert len(v.layerstack) == oldLen
-    #l = v.addLayer(numpy.zeros((1000,800,50), dtype=numpy.uint8), name="xxx")
-    #assert len(v.layerstack) == oldLen+1
-    #v.removeLayer("xxx")
-    #assert len(v.layerstack) == oldLen
-
-    v.title = 'My Data Example'
-    if _has_lazyflow:
-        g = Graph()
-        op = OpOnDemand(g)
-        op.inputs['shape'].setValue(d.shape)
-        v.addLayer(op.outputs['output'], name='lazyflow 3D', visible=True)
-        op2 = OpOnDemand(g)
-        op2.inputs['shape'].setValue((1,) + d.shape + (1,))
-        v.addLayer(op2.outputs['output'], name='lazyflow 5D', visible=True)
-
-    app.exec_()
->>>>>>> ca422362
