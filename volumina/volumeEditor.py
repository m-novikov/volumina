--- conflicted
+++ resolved
@@ -3,13 +3,9 @@
 from PyQt4.QtCore import Qt, pyqtSignal, QObject
 from PyQt4.QtGui import QApplication, QWidget, QBrush, QPen, QColor, QTransform
 
-<<<<<<< HEAD
-import pixelpipeline.imagepump
-=======
 import volumina
 import volumina.pixelpipeline
 import volumina.pixelpipeline.imagepump
->>>>>>> 70bc90d9
 from eventswitch import EventSwitch
 from imageScene2D import ImageScene2D
 from imageView2D import ImageView2D
