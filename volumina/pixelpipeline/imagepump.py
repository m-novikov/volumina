--- conflicted
+++ resolved
@@ -308,13 +308,8 @@
         super(ImagePump, self).__init__()
         self._layerStackModel = layerStackModel
         self._projection = sliceProjection
-<<<<<<< HEAD
-        self._layerToSliceSrcs = {}
-        self._sliceSrcToImageSrc = {}
-=======
         self._layerToSliceSrcs = {} # non-injective mapping
         self._sliceSrcToImageSrc = {} # injective mapping
->>>>>>> 2f50efba
     
         # setup image source stack and slice sources
         self._syncedSliceSources = SyncedSliceSources( sync_along=sync_along )
